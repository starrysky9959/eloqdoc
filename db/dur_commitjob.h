--- conflicted
+++ resolved
@@ -154,10 +154,7 @@
         private:
             bool _hasWritten;
             Writes _wi;
-<<<<<<< HEAD
-=======
             size_t _bytes;
->>>>>>> 68068b6d
             NotifyAll _notify; // for getlasterror fsync:true acknowledgements
         };
         extern CommitJob commitJob;
