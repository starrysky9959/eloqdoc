// dbcommands.cpp

/**
*
*    This program is free software: you can redistribute it and/or  modify
*    it under the terms of the GNU Affero General Public License, version 3,
*    as published by the Free Software Foundation.
*
*    This program is distributed in the hope that it will be useful,
*    but WITHOUT ANY WARRANTY; without even the implied warranty of
*    MERCHANTABILITY or FITNESS FOR A PARTICULAR PURPOSE.  See the
*    GNU Affero General Public License for more details.
*
*    You should have received a copy of the GNU Affero General Public License
*    along with this program.  If not, see <http://www.gnu.org/licenses/>.
*/

#include "stdafx.h"
#include "query.h"
#include "pdfile.h"
#include "jsobj.h"
#include "../util/builder.h"
#include <time.h>
#include "introspect.h"
#include "btree.h"
#include "../util/lruishmap.h"
#include "../util/md5.hpp"
#include "../util/processinfo.h"
#include "json.h"
#include "repl.h"
#include "replset.h"
#include "commands.h"
#include "db.h"
#include "instance.h"
#include "lasterror.h"
#include "security.h"
#include "queryoptimizer.h"
#include "../scripting/engine.h"

namespace mongo {

    extern int queryTraceLevel;
    extern int otherTraceLevel;
    extern int opLogging;
    void flushOpLog( stringstream &ss );

    void clean(const char *ns, NamespaceDetails *d) {
        for ( int i = 0; i < Buckets; i++ )
            d->deletedList[i].Null();
    }

    /* { validate: "collectionnamewithoutthedbpart" [, scandata: <bool>] } */
    string validateNS(const char *ns, NamespaceDetails *d, BSONObj *cmdObj) {
        bool scanData = true;
        if( cmdObj && cmdObj->hasElement("scandata") && !cmdObj->getBoolField("scandata") )
            scanData = false;
        bool valid = true;
        stringstream ss;
        ss << "\nvalidate\n";
        ss << "  details: " << hex << d << " ofs:" << nsindex(ns)->detailsOffset(d) << dec << endl;
        if ( d->capped )
            ss << "  capped:" << d->capped << " max:" << d->max << '\n';

        ss << "  firstExtent:" << d->firstExtent.toString() << " ns:" << d->firstExtent.ext()->ns.buf << '\n';
        ss << "  lastExtent:" << d->lastExtent.toString()    << " ns:" << d->lastExtent.ext()->ns.buf << '\n';
        try {
            d->firstExtent.ext()->assertOk();
            d->lastExtent.ext()->assertOk();

            DiskLoc el = d->firstExtent;
            int ne = 0;
            while( !el.isNull() ) {
                Extent *e = el.ext();
                e->assertOk();
                el = e->xnext;
                ne++;
                checkForInterrupt();
            }
            ss << "  # extents:" << ne << '\n';
        } catch (...) {
            valid=false;
            ss << " extent asserted ";
        }

        ss << "  datasize?:" << d->datasize << " nrecords?:" << d->nrecords << " lastExtentSize:" << d->lastExtentSize << '\n';
        ss << "  padding:" << d->paddingFactor << '\n';
        try {

            try {
                ss << "  first extent:\n";
                d->firstExtent.ext()->dump(ss);
                valid = valid && d->firstExtent.ext()->validates();
            }
            catch (...) {
                ss << "\n    exception firstextent\n" << endl;
            }

            set<DiskLoc> recs;
            if( scanData ) {
                auto_ptr<Cursor> c = theDataFileMgr.findAll(ns);
                int n = 0;
                long long len = 0;
                long long nlen = 0;
                int outOfOrder = 0;
                DiskLoc cl_last;
                while ( c->ok() ) {
                    n++;

                    DiskLoc cl = c->currLoc();
                    if ( n < 1000000 )
                        recs.insert(cl);
                    if ( d->capped ) {
                        if ( cl < cl_last )
                            outOfOrder++;
                        cl_last = cl;
                    }

                    Record *r = c->_current();
                    len += r->lengthWithHeaders;
                    nlen += r->netLength();
                    c->advance();
                }
                if ( d->capped ) {
                    ss << "  capped outOfOrder:" << outOfOrder;
                    if ( outOfOrder > 1 ) {
                        valid = false;
                        ss << " ???";
                    }
                    else ss << " (OK)";
                    ss << '\n';
                }
                ss << "  " << n << " objects found, nobj:" << d->nrecords << "\n";
                ss << "  " << len << " bytes data w/headers\n";
                ss << "  " << nlen << " bytes data wout/headers\n";
            }

            ss << "  deletedList: ";
            for ( int i = 0; i < Buckets; i++ ) {
                ss << (d->deletedList[i].isNull() ? '0' : '1');
            }
            ss << endl;
            int ndel = 0;
            long long delSize = 0;
            int incorrect = 0;
            for ( int i = 0; i < Buckets; i++ ) {
                DiskLoc loc = d->deletedList[i];
                try {
                    int k = 0;
                    while ( !loc.isNull() ) {
                        if ( recs.count(loc) )
                            incorrect++;
                        ndel++;

                        if ( loc.questionable() ) {
                            if ( loc.a() <= 0 || strstr(ns, "hudsonSmall") == 0 ) {
                                ss << "    ?bad deleted loc: " << loc.toString() << " bucket:" << i << " k:" << k << endl;
                                valid = false;
                                break;
                            }
                        }

                        DeletedRecord *d = loc.drec();
                        delSize += d->lengthWithHeaders;
                        loc = d->nextDeleted;
                        k++;
                        checkForInterrupt();
                    }
                } catch (...) {
                    ss <<"    ?exception in deleted chain for bucket " << i << endl;
                    valid = false;
                }
            }
            ss << "  deleted: n: " << ndel << " size: " << delSize << endl;
            if ( incorrect ) {
                ss << "    ?corrupt: " << incorrect << " records from datafile are in deleted list\n";
                valid = false;
            }

            int idxn = 0;
            try  {
                ss << "  nIndexes:" << d->nIndexes << endl;
                for ( ; idxn < d->nIndexes; idxn++ ) {
                    ss << "    " << d->indexes[idxn].indexNamespace() << " keys:" <<
                    d->indexes[idxn].head.btree()->fullValidate(d->indexes[idxn].head, d->indexes[idxn].keyPattern()) << endl;
                }
            }
            catch (...) {
                ss << "\n    exception during index validate idxn:" << idxn << endl;
                valid=false;
            }

        }
        catch (AssertionException) {
            ss << "\n    exception during validate\n" << endl;
            valid = false;
        }

        if ( !valid )
            ss << " ns corrupt, requires dbchk\n";

        return ss.str();
    }

    class CmdShutdown : public Command {
    public:
        virtual bool requiresAuth() { return true; }
        virtual bool adminOnly() { return true; }
        virtual bool logTheOp() {
            return false;
        }
        virtual bool slaveOk() {
            return true;
        }
        virtual void help( stringstream& help ) const {
            help << "shutdown the database.  must be ran against admin db and either (1) ran from localhost or (2) authenticated.\n";
        }
        CmdShutdown() : Command("shutdown") {}
        bool run(const char *ns, BSONObj& cmdObj, string& errmsg, BSONObjBuilder& result, bool fromRepl) {
            if( noauth ) {
                // if running without auth, you must be on localhost
                AuthenticationInfo *ai = authInfo.get();
                if( ai == 0 || !ai->isLocalHost ) {
                    log() << "ignoring shutdown cmd from client, not from localhost and running without auth" << endl;
                    errmsg = "unauthorized [2]";
                    return false;
                }
            }
            log() << "terminating, shutdown command received" << endl;
            dbexit( EXIT_CLEAN );
            return true;
        }
    } cmdShutdown;

    /* reset any errors so that getlasterror comes back clean.

       useful before performing a long series of operations where we want to
       see if any of the operations triggered an error, but don't want to check
       after each op as that woudl be a client/server turnaround.
    */
    class CmdResetError : public Command {
    public:
        virtual bool requiresAuth() { return false; }
        virtual bool logTheOp() {
            return false;
        }
        virtual bool slaveOk() {
            return true;
        }
        virtual void help( stringstream& help ) const {
            help << "reset error state (used with getpreverror)";
        }
        CmdResetError() : Command("reseterror") {}
        bool run(const char *ns, BSONObj& cmdObj, string& errmsg, BSONObjBuilder& result, bool fromRepl) {
            LastError *le = lastError.get();
            assert( le );
            le->reset();
            return true;
        }
    } cmdResetError;

    class CmdGetLastError : public Command {
    public:
        virtual bool requiresAuth() { return false; }
        virtual bool logTheOp() {
            return false;
        }
        virtual bool slaveOk() {
            return true;
        }
        virtual void help( stringstream& help ) const {
            help << "return error status of the last operation";
        }
        CmdGetLastError() : Command("getlasterror") {}
        bool run(const char *ns, BSONObj& cmdObj, string& errmsg, BSONObjBuilder& result, bool fromRepl) {
            LastError *le = lastError.get();
            assert( le );
            le->nPrev--; // we don't count as an operation
            if ( le->nPrev != 1 )
                LastError::noError.appendSelf( result );
            else
                le->appendSelf( result );
            return true;
        }
    } cmdGetLastError;

    /* for testing purposes only */
    class CmdForceError : public Command {
    public:
        virtual bool logTheOp() {
            return false;
        }
        virtual bool slaveOk() {
            return true;
        }
        CmdForceError() : Command("forceerror") {}
        bool run(const char *ns, BSONObj& cmdObj, string& errmsg, BSONObjBuilder& result, bool fromRepl) {
            uassert("forced error", false);
            return true;
        }
    } cmdForceError;

    class CmdGetPrevError : public Command {
    public:
        virtual bool requiresAuth() { return false; }
        virtual bool logTheOp() {
            return false;
        }
        virtual void help( stringstream& help ) const {
            help << "check for errors since last reseterror commandcal";
        }
        virtual bool slaveOk() {
            return true;
        }
        CmdGetPrevError() : Command("getpreverror") {}
        bool run(const char *ns, BSONObj& cmdObj, string& errmsg, BSONObjBuilder& result, bool fromRepl) {
            LastError *le = lastError.get();
            assert( le );
            le->nPrev--; // we don't count as an operation
            le->appendSelf( result );
            if ( le->valid )
                result.append( "nPrev", le->nPrev );
            else
                result.append( "nPrev", -1 );
            return true;
        }
    } cmdGetPrevError;

    class CmdSwitchToClientErrors : public Command {
    public:
        virtual bool requiresAuth() { return false; }
        virtual bool logTheOp() {
            return false;
        }
        virtual void help( stringstream& help ) const {
            help << "convert to id based errors rather than connection based";
        }
        virtual bool slaveOk() {
            return true;
        }
        CmdSwitchToClientErrors() : Command("switchtoclienterrors") {}
        bool run(const char *ns, BSONObj& cmdObj, string& errmsg, BSONObjBuilder& result, bool fromRepl) {
            if ( lastError.getID() ){
                errmsg = "already in client id mode";
                return false;
            }
            LastError *le = lastError.get();
            assert( le );
            le->nPrev--;
            le->overridenById = true;
            result << "ok" << 1;
            return true;
        }
    } cmdSwitchToClientErrors;

    class CmdDropDatabase : public Command {
    public:
        virtual bool logTheOp() {
            return true;
        }
        virtual void help( stringstream& help ) const {
            help << "drop (delete) this database";
        }
        virtual bool slaveOk() {
            return false;
        }
        CmdDropDatabase() : Command("dropDatabase") {}
        bool run(const char *ns, BSONObj& cmdObj, string& errmsg, BSONObjBuilder& result, bool fromRepl) {
            BSONElement e = cmdObj.findElement(name);
            log() << "dropDatabase " << ns << endl;
            int p = (int) e.number();
            if ( p != 1 )
                return false;
            dropDatabase(ns);
            return true;
        }
    } cmdDropDatabase;

    class CmdRepairDatabase : public Command {
    public:
        virtual bool logTheOp() {
            return false;
        }
        virtual bool slaveOk() {
            return true;
        }
        virtual void help( stringstream& help ) const {
            help << "repair database.  also compacts. note: slow.";
        }
        CmdRepairDatabase() : Command("repairDatabase") {}
        bool run(const char *ns, BSONObj& cmdObj, string& errmsg, BSONObjBuilder& result, bool fromRepl) {
            BSONElement e = cmdObj.findElement(name);
            log() << "repairDatabase " << ns << endl;
            int p = (int) e.number();
            if ( p != 1 )
                return false;
            e = cmdObj.findElement( "preserveClonedFilesOnFailure" );
            bool preserveClonedFilesOnFailure = e.isBoolean() && e.boolean();
            e = cmdObj.findElement( "backupOriginalFiles" );
            bool backupOriginalFiles = e.isBoolean() && e.boolean();
            return repairDatabase( ns, errmsg, preserveClonedFilesOnFailure, backupOriginalFiles );
        }
    } cmdRepairDatabase;
    
    /* set db profiling level
       todo: how do we handle profiling information put in the db with replication?
             sensibly or not?
    */
    class CmdProfile : public Command {
    public:
        virtual bool slaveOk() {
            return true;
        }
        virtual void help( stringstream& help ) const {
            help << "enable or disable performance profiling";
        }
        CmdProfile() : Command("profile") {}
        bool run(const char *ns, BSONObj& cmdObj, string& errmsg, BSONObjBuilder& result, bool fromRepl) {
            BSONElement e = cmdObj.findElement(name);
            result.append("was", (double) database->profile);
            int p = (int) e.number();
            bool ok = false;
            if ( p == -1 )
                ok = true;
            else if ( p >= 0 && p <= 2 ) {
                if( p && nsdetails(database->profileName.c_str()) == 0 ) {
                    BSONObjBuilder spec;
                    spec.appendBool( "capped", true );
                    spec.append( "size", 131072.0 );

                    if ( !userCreateNS( database->profileName.c_str(), spec.done(), errmsg, true ) ) {
                        return false;
                    }
                }
                ok = true;
                database->profile = p;
            }
            return ok;
        }
    } cmdProfile;

    class CmdServerStatus : public Command {
    public:
        virtual bool slaveOk() {
            return true;
        }
        CmdServerStatus() : Command("serverStatus") {
            started = time(0);
        }
        bool run(const char *ns, BSONObj& cmdObj, string& errmsg, BSONObjBuilder& result, bool fromRepl) {

            result.append("uptime",(double) (time(0)-started));
            
            {
                BSONObjBuilder t;

                unsigned long long last, start, timeLocked;
                dbMutexInfo.timingInfo(start, timeLocked);
                last = curTimeMicros64();
                double tt = (double) last-start;
                double tl = (double) timeLocked;
                t.append("totalTime", tt);
                t.append("lockTime", tl);
                t.append("ratio", tl/tt);
                
                result.append( "globalLock" , t.obj() );
            }
            
            {
                ProcessInfo p;
                if ( p.supported() ){
                    BSONObjBuilder t;
                    t.append( "resident" , p.getResidentSize() );
                    t.append( "virtual" , p.getVirtualMemorySize() );
                    t.append( "mapped" , MemoryMappedFile::totalMappedLength() / ( 1024 * 1024 ) );
                    result.append( "mem" , t.obj() );
                }
                else {
                    result.append( "mem" , "not support on this platform" );
                }
                    
            }
<<<<<<< HEAD
            
=======

            result << "resident" << p.getResidentSize();
            result << "virtual" << p.getVirtualMemorySize();
>>>>>>> e8c8d628
            return true;
        }
        time_t started;
    } cmdServerStatus;

    /* just to check if the db has asserted */
    class CmdAssertInfo : public Command {
    public:
        virtual bool slaveOk() {
            return true;
        }
        virtual void help( stringstream& help ) const {
            help << "check if any asserts have occurred on the server";
        }
        CmdAssertInfo() : Command("assertinfo") {}
        bool run(const char *ns, BSONObj& cmdObj, string& errmsg, BSONObjBuilder& result, bool fromRepl) {
            result.appendBool("dbasserted", lastAssert[0].isSet() || lastAssert[1].isSet() || lastAssert[2].isSet());
            result.appendBool("asserted", lastAssert[0].isSet() || lastAssert[1].isSet() || lastAssert[2].isSet() || lastAssert[3].isSet());
            result.append("assert", lastAssert[AssertRegular].toString());
            result.append("assertw", lastAssert[AssertW].toString());
            result.append("assertmsg", lastAssert[AssertMsg].toString());
            result.append("assertuser", lastAssert[AssertUser].toString());
            return true;
        }
    } cmdAsserts;

    class CmdGetOpTime : public Command {
    public:
        virtual bool slaveOk() {
            return true;
        }
        CmdGetOpTime() : Command("getoptime") { }
        bool run(const char *ns, BSONObj& cmdObj, string& errmsg, BSONObjBuilder& result, bool fromRepl) {
            result.appendDate("optime", OpTime::now().asDate());
            return true;
        }
    } cmdgetoptime;

    /*
    class Cmd : public Command {
    public:
        Cmd() : Command("") { }
        bool adminOnly() { return true; }
        bool run(const char *ns, BSONObj& cmdObj, string& errmsg, BSONObjBuilder& result) {
            return true;
        }
    } cmd;
    */

    class CmdOpLogging : public Command {
    public:
        virtual bool slaveOk() {
            return true;
        }
        CmdOpLogging() : Command("opLogging") { }
        bool adminOnly() {
            return true;
        }
        bool run(const char *ns, BSONObj& cmdObj, string& errmsg, BSONObjBuilder& result, bool) {
            opLogging = (int) cmdObj.findElement(name).number();
            stringstream ss;
            flushOpLog( ss );
            out() << ss.str() << endl;
            if ( !cmdLine.quiet )
                log() << "CMD: opLogging set to " << opLogging << endl;
            return true;
        }
    } cmdoplogging;

    unsigned removeBit(unsigned b, int x) {
        unsigned tmp = b;
        return
            (tmp & ((1 << x)-1)) |
            ((tmp >> (x+1)) << x);
    }

    struct DBCommandsUnitTest {
        DBCommandsUnitTest() {
            assert( removeBit(1, 0) == 0 );
            assert( removeBit(2, 0) == 1 );
            assert( removeBit(2, 1) == 0 );
            assert( removeBit(255, 1) == 127 );
            assert( removeBit(21, 2) == 9 );
        }
    } dbc_unittest;

    bool deleteIndexes( NamespaceDetails *d, const char *ns, const char *name, string &errmsg, BSONObjBuilder &anObjBuilder, bool mayDeleteIdIndex ) {

        d->aboutToDeleteAnIndex();

        /* there may be pointers pointing at keys in the btree(s).  kill them. */
        ClientCursor::invalidate(ns);

        // delete a specific index or all?
        if ( *name == '*' && name[1] == 0 ) {
            log(4) << "  d->nIndexes was " << d->nIndexes << '\n';
            anObjBuilder.append("nIndexesWas", (double)d->nIndexes);
            IndexDetails *idIndex = 0;
            if( d->nIndexes ) {
                for ( int i = 0; i < d->nIndexes; i++ ) {
                    if ( !mayDeleteIdIndex && d->indexes[i].isIdIndex() ) {
                        idIndex = &d->indexes[i];
                    } else {
                        d->indexes[i].kill();
                    }
                }
                d->nIndexes = 0;
            }
            if ( idIndex ) {
                d->indexes[ 0 ] = *idIndex;
                d->nIndexes = 1;
            }
            /* assuming here that id index is not multikey: */
            d->multiKeyIndexBits = 0;
            anObjBuilder.append("msg", "all indexes deleted for collection");
        }
        else {
            // delete just one index
            int x = d->findIndexByName(name);
            if ( x >= 0 ) {
                log(4) << "  d->nIndexes was " << d->nIndexes << endl;
                anObjBuilder.append("nIndexesWas", (double)d->nIndexes);

                /* note it is  important we remove the IndexDetails with this
                 call, otherwise, on recreate, the old one would be reused, and its
                 IndexDetails::info ptr would be bad info.
                 */
                IndexDetails *id = &d->indexes[x];
                if ( !mayDeleteIdIndex && id->isIdIndex() ) {
                    errmsg = "may not delete _id index";
                    return false;
                }
                d->indexes[x].kill();
                d->multiKeyIndexBits = removeBit(d->multiKeyIndexBits, x);
                d->nIndexes--;
                for ( int i = x; i < d->nIndexes; i++ )
                    d->indexes[i] = d->indexes[i+1];
            } else {
                log() << "deleteIndexes: " << name << " not found" << endl;
                errmsg = "index not found";
                return false;
            }
        }
        return true;
    }

    /* drop collection */
    class CmdDrop : public Command {
    public:
        CmdDrop() : Command("drop") { }
        virtual bool logTheOp() {
            return true;
        }
        virtual bool slaveOk() {
            return false;
        }
        virtual bool adminOnly() {
            return false;
        }
        virtual bool run(const char *ns, BSONObj& cmdObj, string& errmsg, BSONObjBuilder& result, bool) {
            string nsToDrop = database->name + '.' + cmdObj.findElement(name).valuestr();
            NamespaceDetails *d = nsdetails(nsToDrop.c_str());
            if ( !cmdLine.quiet )
                log() << "CMD: drop " << nsToDrop << endl;
            if ( d == 0 ) {
                errmsg = "ns not found";
                return false;
            }
            uassert( "can't drop collection with reserved $ character in name", strchr(nsToDrop.c_str(), '$') == 0 );
            dropCollection( nsToDrop, errmsg, result );
            return true;
        }
    } cmdDrop;

    class CmdQueryTraceLevel : public Command {
    public:
        virtual bool slaveOk() {
            return true;
        }
        CmdQueryTraceLevel() : Command("queryTraceLevel") { }
        bool adminOnly() {
            return true;
        }
        bool run(const char *ns, BSONObj& cmdObj, string& errmsg, BSONObjBuilder& result, bool) {
            queryTraceLevel = (int) cmdObj.findElement(name).number();
            return true;
        }
    } cmdquerytracelevel;

    class CmdTraceAll : public Command {
    public:
        virtual bool slaveOk() {
            return true;
        }
        CmdTraceAll() : Command("traceAll") { }
        bool adminOnly() {
            return true;
        }
        bool run(const char *ns, BSONObj& cmdObj, string& errmsg, BSONObjBuilder& result, bool) {
            queryTraceLevel = otherTraceLevel = (int) cmdObj.findElement(name).number();
            return true;
        }
    } cmdtraceall;

    /* select count(*) */
    class CmdCount : public Command {
    public:
        CmdCount() : Command("count") { }
        virtual bool logTheOp() {
            return false;
        }
        virtual bool slaveOk() {
            // ok on --slave setups, not ok for nonmaster of a repl pair (unless override)
            return slave == SimpleSlave;
        }
        virtual bool slaveOverrideOk() {
            return true;
        }
        virtual bool adminOnly() {
            return false;
        }
        virtual bool run(const char *_ns, BSONObj& cmdObj, string& errmsg, BSONObjBuilder& result, bool) {
            string ns = database->name + '.' + cmdObj.findElement(name).valuestr();
            string err;
            long long n = runCount(ns.c_str(), cmdObj, err);
            long long nn = n;
            bool ok = true;
            if ( n == -1 ){
                nn = 0;
                result.appendBool( "missing" , true );
            }
            else if ( n < 0 ) {
                nn = 0;
                ok = false;
                if ( !err.empty() )
                    errmsg = err;
            }
            result.append("n", (double) nn);
            return ok;
        }
    } cmdCount;

    /* create collection */
    class CmdCreate : public Command {
    public:
        CmdCreate() : Command("create") { }
        virtual bool logTheOp() {
            return false;
        }
        virtual bool slaveOk() {
            return false;
        }
        virtual bool adminOnly() {
            return false;
        }
        virtual void help( stringstream& help ) const {
            help << "create a collection";
        }
        virtual bool run(const char *_ns, BSONObj& cmdObj, string& errmsg, BSONObjBuilder& result, bool) {
            string ns = database->name + '.' + cmdObj.findElement(name).valuestr();
            string err;
            bool ok = userCreateNS(ns.c_str(), cmdObj, err, true);
            if ( !ok && !err.empty() )
                errmsg = err;
            return ok;
        }
    } cmdCreate;

    class CmdDeleteIndexes : public Command {
    public:
        virtual bool logTheOp() {
            return true;
        }
        virtual bool slaveOk() {
            return false;
        }
        virtual void help( stringstream& help ) const {
            help << "delete indexes for a collection";
        }
        CmdDeleteIndexes() : Command("deleteIndexes") { }
        bool run(const char *ns, BSONObj& jsobj, string& errmsg, BSONObjBuilder& anObjBuilder, bool /*fromRepl*/) {
            /* note: temp implementation.  space not reclaimed! */
            BSONElement e = jsobj.findElement(name.c_str());
            string toDeleteNs = database->name + '.' + e.valuestr();
            NamespaceDetails *d = nsdetails(toDeleteNs.c_str());
            if ( !cmdLine.quiet )
                log() << "CMD: deleteIndexes " << toDeleteNs << endl;
            if ( d ) {
                BSONElement f = jsobj.findElement("index");
                if ( f.type() == String ) {
                    return deleteIndexes( d, toDeleteNs.c_str(), f.valuestr(), errmsg, anObjBuilder, false );
                }
                else {
                    errmsg = "invalid index name spec";
                    return false;
                }
            }
            else {
                errmsg = "ns not found";
                return false;
            }
        }
    } cmdDeleteIndexes;

    class CmdReIndex : public Command {
    public:
        virtual bool logTheOp() {
            return true;
        }
        virtual bool slaveOk() {
            return false;
        }
        virtual void help( stringstream& help ) const {
            help << "re-index a collection";
        }
        CmdReIndex() : Command("reIndex") { }
        bool run(const char *ns, BSONObj& jsobj, string& errmsg, BSONObjBuilder& result, bool /*fromRepl*/) {
            static DBDirectClient db;

            BSONElement e = jsobj.findElement(name.c_str());
            string toDeleteNs = database->name + '.' + e.valuestr();
            NamespaceDetails *d = nsdetails(toDeleteNs.c_str());
            log() << "CMD: reIndex " << toDeleteNs << endl;

            if ( ! d ){
                errmsg = "ns not found";
                return false;
            }

            list<BSONObj> all;
            auto_ptr<DBClientCursor> i = db.getIndexes( toDeleteNs );
            BSONObjBuilder b;
            while ( i->more() ){
                BSONObj o = i->next().getOwned();
                b.append( BSONObjBuilder::numStr( all.size() ) , o );
                all.push_back( o );
            }


            bool ok = deleteIndexes( d, toDeleteNs.c_str(), "*" , errmsg, result, true );
            if ( ! ok ){
                errmsg = "deleteIndexes failed";
                return false;
            }

            for ( list<BSONObj>::iterator i=all.begin(); i!=all.end(); i++ ){
                BSONObj o = *i;
                db.insert( Namespace( toDeleteNs.c_str() ).getSisterNS( "system.indexes" ).c_str() , o );
            }

            result.append( "ok" , 1 );
            result.append( "nIndexes" , (int)all.size() );
            result.appendArray( "indexes" , b.obj() );
            return true;
        }
    } cmdReIndex;



    class CmdListDatabases : public Command {
    public:
        virtual bool logTheOp() {
            return false;
        }
        virtual bool slaveOk() {
            return true;
        }
        virtual bool slaveOverrideOk() {
            return true;
        }
        virtual bool adminOnly() {
            return true;
        }
        CmdListDatabases() : Command("listDatabases") {}
        bool run(const char *ns, BSONObj& jsobj, string& errmsg, BSONObjBuilder& result, bool /*fromRepl*/) {
            vector< string > dbNames;
            getDatabaseNames( dbNames );
            vector< BSONObj > dbInfos;

            set<string> seen;
            boost::intmax_t totalSize = 0;
            for ( vector< string >::iterator i = dbNames.begin(); i != dbNames.end(); ++i ) {
                BSONObjBuilder b;
                b.append( "name", i->c_str() );
                boost::intmax_t size = dbSize( i->c_str() );
                b.append( "sizeOnDisk", (double) size );
                setClientTempNs( i->c_str() );
                b.appendBool( "empty", clientIsEmpty() );
                totalSize += size;
                dbInfos.push_back( b.obj() );

                seen.insert( i->c_str() );
            }

            for ( map<string,Database*>::iterator i = databases.begin(); i != databases.end(); i++ ){
                string name = i->first;
                name = name.substr( 0 , name.find( ":" ) );

                if ( seen.count( name ) )
                    continue;

                BSONObjBuilder b;
                b << "name" << name << "sizeOnDisk" << double( 1 );
                setClientTempNs( name.c_str() );
                b.appendBool( "empty", clientIsEmpty() );

                dbInfos.push_back( b.obj() );
            }

            result.append( "databases", dbInfos );
            result.append( "totalSize", double( totalSize ) );
            return true;
        }
    } cmdListDatabases;

    class CmdCloseAllDatabases : public Command {
    public:
        virtual bool adminOnly() { return true; }
        virtual bool slaveOk() { return false; }
        CmdCloseAllDatabases() : Command( "closeAllDatabases" ) {}
        bool run(const char *ns, BSONObj& jsobj, string& errmsg, BSONObjBuilder& result, bool /*fromRepl*/) {
            set< string > dbs;
            for ( map<string,Database*>::iterator i = databases.begin(); i != databases.end(); i++ ) {
                string name = i->first;
                name = name.substr( 0 , name.find( ":" ) );
                dbs.insert( name );
            }
            for( set< string >::iterator i = dbs.begin(); i != dbs.end(); ++i ) {
                setClientTempNs( i->c_str() );
                closeClient( i->c_str() );
            }

            return true;
        }
    } cmdCloseAllDatabases;

    class CmdFileMD5 : public Command {
    public:
        CmdFileMD5() : Command( "filemd5" ){}
        virtual bool slaveOk() {
            return true;
        }
        virtual void help( stringstream& help ) const {
            help << " example: { filemd5 : ObjectId(aaaaaaa) , key : { ts : 1 } }";
        }
        bool run(const char *dbname, BSONObj& jsobj, string& errmsg, BSONObjBuilder& result, bool fromRepl ){
            static DBDirectClient db;

            string ns = nsToClient( dbname );
            ns += ".";
            {
                string root = jsobj.getStringField( "root" );
                if ( root.size() == 0 )
                    root = "fs";
                ns += root;
            }
            ns += ".chunks"; // make this an option in jsobj

            BSONObjBuilder query;
            query.appendAs( jsobj["filemd5"] , "files_id" );
            Query q( query.obj() );
            q.sort( BSON( "files_id" << 1 << "n" << 1 ) );

            md5digest d;
            md5_state_t st;
            md5_init(&st);

            dbtemprelease temp;

            auto_ptr<DBClientCursor> cursor = db.query( ns.c_str() , q );
            int n = 0;
            while ( cursor->more() ){
                BSONObj c = cursor->next();
                int myn = c.getIntField( "n" );
                if ( n != myn ){
                    log() << "should have chunk: " << n << " have:" << myn << endl;
                    uassert( "chunks out of order" , n == myn );
                }

                int len;
                const char * data = c["data"].binData( len );
                md5_append( &st , (const md5_byte_t*)(data + 4) , len - 4 );

                n++;
            }
            md5_finish(&st, d);

            result.append( "md5" , digestToString( d ) );
            return true;
        }
    } cmdFileMD5;

    IndexDetails *cmdIndexDetailsForRange( const char *ns, string &errmsg, BSONObj &min, BSONObj &max, BSONObj &keyPattern ) {
        if ( ns[ 0 ] == '\0' || min.isEmpty() || max.isEmpty() ) {
            errmsg = "invalid command syntax (note: min and max are required)";
            return 0;
        }
        return indexDetailsForRange( ns, errmsg, min, max, keyPattern );
    }

    class CmdMedianKey : public Command {
    public:
        CmdMedianKey() : Command( "medianKey" ) {}
        virtual bool slaveOk() { return true; }
        virtual void help( stringstream &help ) const {
            help << " example: { medianKey:\"blog.posts\", keyPattern:{x:1}, min:{x:10}, max:{x:55} }\n"
                "NOTE: This command may take awhile to run";
        }
        bool run(const char *dbname, BSONObj& jsobj, string& errmsg, BSONObjBuilder& result, bool fromRepl ){
            const char *ns = jsobj.getStringField( "medianKey" );
            BSONObj min = jsobj.getObjectField( "min" );
            BSONObj max = jsobj.getObjectField( "max" );
            BSONObj keyPattern = jsobj.getObjectField( "keyPattern" );

            IndexDetails *id = cmdIndexDetailsForRange( ns, errmsg, min, max, keyPattern );
            if ( id == 0 )
                return false;

            Timer t;
            int num = 0;
            NamespaceDetails *d = nsdetails(ns);
            int idxNo = d->idxNo(*id);
            for( BtreeCursor c( d, idxNo, *id, min, max, false, 1 ); c.ok(); c.advance(), ++num );
            num /= 2;
            BtreeCursor c( d, idxNo, *id, min, max, false, 1 );
            for( ; num; c.advance(), --num );
            int ms = t.millis();
            if ( ms > 100 ) {
                out() << "Finding median for index: " << keyPattern << " between " << min << " and " << max << " took " << ms << "ms." << endl;
            }

            if ( !c.ok() ) {
                errmsg = "no index entries in the specified range";
                return false;
            }

            result.append( "median", c.prettyKey( c.currKey() ) );
            return true;
        }
    } cmdMedianKey;

    class CmdDatasize : public Command {
    public:
        CmdDatasize() : Command( "datasize" ) {}
        virtual bool slaveOk() { return true; }
        virtual void help( stringstream &help ) const {
            help <<
                "\ndetermine data size for a set of data in a certain range"
                "\nexample: { datasize:\"blog.posts\", keyPattern:{x:1}, min:{x:10}, max:{x:55} }"
                "\nkeyPattern, min, and max parameters are optional."
                "\nnot: This command may take a while to run";
        }
        bool run(const char *dbname, BSONObj& jsobj, string& errmsg, BSONObjBuilder& result, bool fromRepl ){
            const char *ns = jsobj.getStringField( "datasize" );
            BSONObj min = jsobj.getObjectField( "min" );
            BSONObj max = jsobj.getObjectField( "max" );
            BSONObj keyPattern = jsobj.getObjectField( "keyPattern" );

            auto_ptr< Cursor > c;
            if ( min.isEmpty() && max.isEmpty() ) {
                setClient( ns );
                c = theDataFileMgr.findAll( ns );
            } else if ( min.isEmpty() || max.isEmpty() ) {
                errmsg = "only one of min or max specified";
                return false;
            } else {
                IndexDetails *idx = cmdIndexDetailsForRange( ns, errmsg, min, max, keyPattern );
                if ( idx == 0 )
                    return false;
                NamespaceDetails *d = nsdetails(ns);
                c.reset( new BtreeCursor( d, d->idxNo(*idx), *idx, min, max, false, 1 ) );
            }

            Timer t;
            long long size = 0;
            long long numObjects = 0;
            while( c->ok() ) {
                size += c->current().objsize();
                c->advance();
                numObjects++;
            }
            int ms = t.millis();
            if ( ms > 100 ) {
                if ( min.isEmpty() ) {
                    out() << "Finding size for ns: " << ns << " took " << ms << "ms." << endl;
                } else {
                    out() << "Finding size for ns: " << ns << " between " << min << " and " << max << " took " << ms << "ms." << endl;
                }
            }

            result.append( "size", (double)size );
            result.append( "numObjects" , (double)numObjects );
            return true;
        }
    } cmdDatasize;

    class CollectionStats : public Command {
    public:
        CollectionStats() : Command( "collstats" ) {}
        virtual bool slaveOk() { return true; }
        virtual void help( stringstream &help ) const {
            help << " example: { collstats:\"blog.posts\" } ";
        }
        bool run(const char *dbname, BSONObj& jsobj, string& errmsg, BSONObjBuilder& result, bool fromRepl ){
            string ns = dbname;
            if ( ns.find( "." ) != string::npos )
                ns = ns.substr( 0 , ns.find( "." ) );
            ns += ".";
            ns += jsobj.firstElement().valuestr();

            NamespaceDetails * nsd = nsdetails( ns.c_str() );
            if ( ! nsd ){
                errmsg = "ns not found";
                return false;
            }

            result.append( "ns" , ns.c_str() );

            result.append( "count" , nsd->nrecords );
            result.append( "size" , nsd->datasize );
            result.append( "storageSize" , nsd->storageSize() );
            result.append( "nindexes" , nsd->nIndexes );

            if ( nsd->capped ){
                result.append( "capped" , nsd->capped );
                result.append( "max" , nsd->max );
            }

            return true;
        }
    } cmdCollectionStatis;

    class CmdBuildInfo : public Command {
    public:
        CmdBuildInfo() : Command( "buildinfo" ) {}
        virtual bool slaveOk() { return true; }
        virtual bool adminOnly() { return true; }
        virtual void help( stringstream &help ) const {
            help << "example: { buildinfo:1 }";
        }
        bool run(const char *dbname, BSONObj& jsobj, string& errmsg, BSONObjBuilder& result, bool fromRepl ){
            result << "version" << versionString << "gitVersion" << gitVersion() << "sysInfo" << sysInfo();
            result << "bits" << ( sizeof( int* ) == 4 ? 32 : 64 );
            return true;
        }
    } cmdBuildInfo;

    class CmdCloneCollectionAsCapped : public Command {
    public:
        CmdCloneCollectionAsCapped() : Command( "cloneCollectionAsCapped" ) {}
        virtual bool slaveOk() { return false; }
        virtual void help( stringstream &help ) const {
            help << "example: { cloneCollectionAsCapped:<fromName>, toCollection:<toName>, size:<sizeInBytes> }";
        }
        bool run(const char *dbname, BSONObj& jsobj, string& errmsg, BSONObjBuilder& result, bool fromRepl ){
            string from = jsobj.getStringField( "cloneCollectionAsCapped" );
            string to = jsobj.getStringField( "toCollection" );
            long long size = (long long)jsobj.getField( "size" ).number();

            if ( from.empty() || to.empty() || size == 0 ) {
                errmsg = "invalid command spec";
                return false;
            }

            char realDbName[256];
            nsToClient( dbname, realDbName );

            string fromNs = string( realDbName ) + "." + from;
            string toNs = string( realDbName ) + "." + to;
            massert( "source collection " + fromNs + " does not exist", !setClientTempNs( fromNs.c_str() ) );
            NamespaceDetails *nsd = nsdetails( fromNs.c_str() );
            massert( "source collection " + fromNs + " does not exist", nsd );
            long long excessSize = nsd->datasize - size * 2;
            DiskLoc extent = nsd->firstExtent;
            for( ; excessSize > 0 && extent != nsd->lastExtent; extent = extent.ext()->xnext ) {
                excessSize -= extent.ext()->length;
                if ( excessSize > 0 )
                    log( 2 ) << "cloneCollectionAsCapped skipping extent of size " << extent.ext()->length << endl;
                log( 6 ) << "excessSize: " << excessSize << endl;
            }
            DiskLoc startLoc = extent.ext()->firstRecord;

            CursorId id;
            {
                auto_ptr< Cursor > c = theDataFileMgr.findAll( fromNs.c_str(), startLoc );
                ClientCursor *cc = new ClientCursor();
                cc->c = c;
                cc->ns = fromNs;
                cc->matcher.reset( new KeyValJSMatcher( BSONObj(), fromjson( "{$natural:1}" ) ) );
                id = cc->cursorid;
            }

            DBDirectClient client;
            setClientTempNs( toNs.c_str() );
            BSONObjBuilder spec;
            spec.appendBool( "capped", true );
            spec.append( "size", double( size ) );
            if ( !userCreateNS( toNs.c_str(), spec.done(), errmsg, true ) )
                return false;

            auto_ptr< DBClientCursor > c = client.getMore( fromNs, id );
            while( c->more() ) {
                BSONObj obj = c->next();
                theDataFileMgr.insertAndLog( toNs.c_str(), obj, true );
            }

            return true;
        }
    } cmdCloneCollectionAsCapped;

    class CmdConvertToCapped : public Command {
    public:
        CmdConvertToCapped() : Command( "convertToCapped" ) {}
        virtual bool slaveOk() { return false; }
        virtual void help( stringstream &help ) const {
            help << "example: { convertToCapped:<fromCollectionName>, size:<sizeInBytes> }";
        }
        bool run(const char *dbname, BSONObj& jsobj, string& errmsg, BSONObjBuilder& result, bool fromRepl ){
            string from = jsobj.getStringField( "convertToCapped" );
            long long size = (long long)jsobj.getField( "size" ).number();

            if ( from.empty() || size == 0 ) {
                errmsg = "invalid command spec";
                return false;
            }

            char realDbName[256];
            nsToClient( dbname, realDbName );

            DBDirectClient client;
            client.dropCollection( string( realDbName ) + "." + from + ".$temp_convertToCapped" );

            BSONObj info;
            if ( !client.runCommand( realDbName,
                                    BSON( "cloneCollectionAsCapped" << from << "toCollection" << ( from + ".$temp_convertToCapped" ) << "size" << double( size ) ),
                                    info ) ) {
                errmsg = "cloneCollectionAsCapped failed: " + string(info);
                return false;
            }

            if ( !client.dropCollection( string( realDbName ) + "." + from ) ) {
                errmsg = "failed to drop original collection";
                return false;
            }

            if ( !client.runCommand( "admin",
                                    BSON( "renameCollection" << ( string( realDbName ) + "." + from + ".$temp_convertToCapped" ) << "to" << ( string( realDbName ) + "." + from ) ),
                                    info ) ) {
                errmsg = "renameCollection failed: " + string(info);
                return false;
            }

            return true;
        }
    } cmdConvertToCapped;

    class GroupCommand : public Command {
    public:
        GroupCommand() : Command("group"){}
        virtual bool slaveOk() { return true; }
        virtual void help( stringstream &help ) const {
            help << "see http://www.mongodb.org/display/DOCS/Aggregation";
        }

        BSONObj getKey( const BSONObj& obj , const BSONObj& keyPattern , ScriptingFunction func , double avgSize , Scope * s ){
            if ( func ){
                BSONObjBuilder b( obj.objsize() + 32 );
                b.append( "0" , obj );
                int res = s->invoke( func , b.obj() );
                uassert( (string)"invoke failed in $keyf: " + s->getError() , res == 0 );
                int type = s->type("return");
                uassert( "return of $key has to be a function" , type == Object );
                return s->getObject( "return" );
            }
            return obj.extractFields( keyPattern , true );
        }

        bool group( string realdbname , auto_ptr<DBClientCursor> cursor ,
                    BSONObj keyPattern , string keyFunctionCode , string reduceCode , const char * reduceScope ,
                    BSONObj initial , string finalize ,
                    string& errmsg , BSONObjBuilder& result ){


            auto_ptr<Scope> s = globalScriptEngine->getPooledScope( realdbname );
            s->localConnect( realdbname.c_str() );

            if ( reduceScope )
                s->init( reduceScope );

            s->setObject( "$initial" , initial , true );

            s->exec( "$reduce = " + reduceCode , "reduce setup" , false , true , true , 100 );
            s->exec( "$arr = [];" , "reduce setup 2" , false , true , true , 100 );
            ScriptingFunction f = s->createFunction(
                "function(){ "
                "  if ( $arr[n] == null ){ "
                "    next = {}; "
                "    Object.extend( next , $key ); "
                "    Object.extend( next , $initial ); "
                "    $arr[n] = next; "
                "    next = null; "
                "  } "
                "  $reduce( obj , $arr[n] ); "
                "}" );

            ScriptingFunction keyFunction = 0;
            if ( keyFunctionCode.size() ){
                keyFunction = s->createFunction( keyFunctionCode.c_str() );
            }


            double keysize = keyPattern.objsize() * 3;
            double keynum = 1;

            map<BSONObj,int,BSONObjCmp> map;
            list<BSONObj> blah;

            while ( cursor->more() ){
                BSONObj obj = cursor->next();
                BSONObj key = getKey( obj , keyPattern , keyFunction , keysize / keynum , s.get() );
                keysize += key.objsize();
                keynum++;

                int& n = map[key];
                if ( n == 0 ){
                    n = map.size();
                    s->setObject( "$key" , key , true );

                    uassert( "group() can't handle more than 10000 unique keys" , n < 10000 );
                }

                s->setObject( "obj" , obj , true );
                s->setNumber( "n" , n - 1 );
                if ( s->invoke( f , BSONObj() , 0 , true ) ){
                    throw UserException( (string)"reduce invoke failed: " + s->getError() );
                }
            }

            if (!finalize.empty()){
                s->exec( "$finalize = " + finalize , "finalize define" , false , true , true , 100 );
                ScriptingFunction g = s->createFunction(
                    "function(){ "
                    "  for(var i=0; i < $arr.length; i++){ "
                    "  var ret = $finalize($arr[i]); "
                    "  if (ret !== undefined) "
                    "    $arr[i] = ret; "
                    "  } "
                    "}" );
                s->invoke( g , BSONObj() , 0 , true );
            }

            result.appendArray( "retval" , s->getObject( "$arr" ) );
            result.append( "count" , keynum - 1 );
            result.append( "keys" , (int)(map.size()) );

            return true;
        }

        bool run(const char *dbname, BSONObj& jsobj, string& errmsg, BSONObjBuilder& result, bool fromRepl ){
            static DBDirectClient db;

            /* db.$cmd.findOne( { group : <p> } ) */
            const BSONObj& p = jsobj.firstElement().embeddedObjectUserCheck();

            BSONObj q;
            if ( p["cond"].type() == Object )
                q = p["cond"].embeddedObject();

            string ns = dbname;
            ns = ns.substr( 0 , ns.size() - 4 );
            string realdbname = ns.substr( 0 , ns.size() - 1 );

            if ( p["ns"].type() != String ){
                errmsg = "ns has to be set";
                return false;
            }

            ns += p["ns"].valuestr();

            auto_ptr<DBClientCursor> cursor = db.query( ns , q );

            BSONObj key;
            string keyf;
            if ( p["key"].type() == Object ){
                key = p["key"].embeddedObjectUserCheck();
                if ( ! p["$keyf"].eoo() ){
                    errmsg = "can't have key and $keyf";
                    return false;
                }
            }
            else if ( p["$keyf"].type() ){
                keyf = p["$keyf"].ascode();
            }
            else {
                // no key specified, will use entire object as key
            }

            BSONElement reduce = p["$reduce"];

            string finalize;
            if (p["finalize"].type())
                finalize = p["finalize"].ascode();

            return group( realdbname , cursor ,
                          key , keyf , reduce.ascode() , reduce.type() != CodeWScope ? 0 : reduce.codeWScopeScopeData() ,
                          p["initial"].embeddedObjectUserCheck() , finalize ,
                          errmsg , result );
        }

    } cmdGroup;


    class DistinctCommand : public Command {
    public:
        DistinctCommand() : Command("distinct"){}
        virtual bool slaveOk() { return true; }

        virtual void help( stringstream &help ) const {
            help << "{ distinct : 'collection name' , key : 'a.b' }";
        }

        bool run(const char *dbname, BSONObj& cmdObj, string& errmsg, BSONObjBuilder& result, bool fromRepl ){
            static DBDirectClient db;

            string ns = database->name + '.' + cmdObj.findElement(name).valuestr();
            string key = cmdObj["key"].valuestrsafe();

            BSONObj keyPattern = BSON( key << 1 );

            set<BSONObj,BSONObjCmp> map;

            long long size = 0;

            auto_ptr<DBClientCursor> cursor = db.query( ns , BSONObj() , 0 , 0 , &keyPattern );
            while ( cursor->more() ){
                BSONObj o = cursor->next();
                BSONObj value = o.extractFields( keyPattern );
                if ( map.insert( value ).second ){
                    size += o.objsize() + 20;
                    uassert( "distinct too big, 4mb cap" , size < 4 * 1024 * 1024 );
                }
            }

            assert( size <= 0x7fffffff );
            BSONObjBuilder b( (int) size );
            int n=0;
            for ( set<BSONObj,BSONObjCmp>::iterator i = map.begin() ; i != map.end(); i++ ){
                b.appendAs( i->firstElement() , b.numStr( n++ ).c_str() );
            }

            result.appendArray( "values" , b.obj() );

            return true;
        }

    } distinctCmd;


    extern map<string,Command*> *commands;

    /* TODO make these all command objects -- legacy stuff here

       usage:
         abc.$cmd.findOne( { ismaster:1 } );

       returns true if ran a cmd
    */
    bool _runCommands(const char *ns, BSONObj& _cmdobj, stringstream& ss, BufBuilder &b, BSONObjBuilder& anObjBuilder, bool fromRepl, int queryOptions) {
        log(1) << "run command " << ns << ' ' << _cmdobj << endl;

        const char *p = strchr(ns, '.');
        if ( !p ) return false;
        if ( strcmp(p, ".$cmd") != 0 ) return false;

        BSONObj jsobj;
        {
            BSONElement e = _cmdobj.firstElement();
            if ( e.type() == Object && string("query") == e.fieldName() ) {
                jsobj = e.embeddedObject();
            }
            else {
                jsobj = _cmdobj;
            }
        }

        bool ok = false;
        bool valid = false;

        BSONElement e;
        e = jsobj.firstElement();

        map<string,Command*>::iterator i;

        if ( e.eoo() )
            ;
        /* check for properly registered command objects.  Note that all the commands below should be
           migrated over to the command object format.
           */
        else if ( (i = commands->find(e.fieldName())) != commands->end() ) {
            valid = true;
            string errmsg;
            Command *c = i->second;
            AuthenticationInfo *ai = authInfo.get();
            assert( ai );
            uassert("unauthorized", ai->isAuthorized(database->name.c_str()) || !c->requiresAuth());

            bool admin = c->adminOnly();
            if ( admin && !fromRepl && strncmp(ns, "admin", 5) != 0 ) {
                ok = false;
                errmsg = "access denied";
                cout << "command denied: " << jsobj.toString() << endl;
            }
            else if ( isMaster() ||
                      c->slaveOk() ||
                      ( c->slaveOverrideOk() && ( queryOptions & Option_SlaveOk ) ) ||
                      fromRepl )
            {
                if ( jsobj.getBoolField( "help" ) ) {
                    stringstream help;
                    help << "help for: " << e.fieldName() << " ";
                    c->help( help );
                    anObjBuilder.append( "help" , help.str() );
                } else {
                    if( admin )
                        log( 2 ) << "command: " << jsobj << endl;
                    ok = c->run(ns, jsobj, errmsg, anObjBuilder, fromRepl);
                    if ( ok && c->logTheOp() && !fromRepl )
                        logOp("c", ns, jsobj);
                }
            }
            else {
                ok = false;
                errmsg = "not master";
            }
            if ( !ok )
                anObjBuilder.append("errmsg", errmsg);
        }
        else if ( e.type() == String ) {
            AuthenticationInfo *ai = authInfo.get();
            assert( ai );
            uassert("unauthorized", ai->isAuthorized(database->name.c_str()));

            /* { count: "collectionname"[, query: <query>] } */
            string us(ns, p-ns);

            /* we allow clean and validate on slaves */
            if ( strcmp( e.fieldName(), "clean") == 0 ) {
                valid = true;
                string dropNs = us + '.' + e.valuestr();
                NamespaceDetails *d = nsdetails(dropNs.c_str());
                if ( !cmdLine.quiet )
                    log() << "CMD: clean " << dropNs << endl;
                if ( d ) {
                    ok = true;
                    anObjBuilder.append("ns", dropNs.c_str());
                    clean(dropNs.c_str(), d);
                }
                else {
                    anObjBuilder.append("errmsg", "ns not found");
                }
            }
            else if ( strcmp( e.fieldName(), "validate") == 0 ) {
                valid = true;
                string toValidateNs = us + '.' + e.valuestr();
                NamespaceDetails *d = nsdetails(toValidateNs.c_str());
                if ( !cmdLine.quiet )
                    log() << "CMD: validate " << toValidateNs << endl;
                if ( d ) {
                    ok = true;
                    anObjBuilder.append("ns", toValidateNs.c_str());
                    string s = validateNS(toValidateNs.c_str(), d, &jsobj);
                    anObjBuilder.append("result", s.c_str());
                }
                else {
                    anObjBuilder.append("errmsg", "ns not found");
                }
            }
        }

        if ( !valid ){
            anObjBuilder.append("errmsg", "no such cmd");
            anObjBuilder.append("bad cmd" , _cmdobj );
        }
        anObjBuilder.append("ok", ok?1.0:0.0);
        BSONObj x = anObjBuilder.done();
        b.append((void*) x.objdata(), x.objsize());
        return true;
    }

} // namespace mongo<|MERGE_RESOLUTION|>--- conflicted
+++ resolved
@@ -479,13 +479,7 @@
                 }
                     
             }
-<<<<<<< HEAD
-            
-=======
-
-            result << "resident" << p.getResidentSize();
-            result << "virtual" << p.getVirtualMemorySize();
->>>>>>> e8c8d628
+
             return true;
         }
         time_t started;
