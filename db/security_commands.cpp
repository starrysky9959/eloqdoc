--- conflicted
+++ resolved
@@ -92,12 +92,8 @@
                 return false;
             }
             
-<<<<<<< HEAD
             stringstream digestBuilder;
 
-=======
-            double n = nonce.number();
->>>>>>> c5aa493d
             {
                 double *ln = lastNonce.release();
                 digestBuilder << *ln;
