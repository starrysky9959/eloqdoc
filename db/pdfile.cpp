--- conflicted
+++ resolved
@@ -331,13 +331,13 @@
         }
     }
 
-    void MongoDataFile::badOfs2(int ofs) const {
+    NOINLINE_DECL void MongoDataFile::badOfs2(int ofs) const {
         stringstream ss;
         ss << "bad offset:" << ofs << " accessing file: " << mmf.filename() << " - consider repairing database";
         uasserted(13441, ss.str());
     }
 
-    void MongoDataFile::badOfs(int ofs) const {
+    NOINLINE_DECL void MongoDataFile::badOfs(int ofs) const {
         stringstream ss;
         ss << "bad offset:" << ofs << " accessing file: " << mmf.filename() << " - consider repairing database";
         uasserted(13440, ss.str());
@@ -553,7 +553,7 @@
 
                 // use it
                 OCCASIONALLY if( n > 512 ) log() << "warning: newExtent " << n << " scanned\n";
-                DiskLoc emptyLoc = e->reuse(ns);
+                DiskLoc emptyLoc = e->reuse(ns, capped);
                 addNewExtentToNamespace(ns, e, e->myLoc, emptyLoc, capped);
                 return e;
             }
@@ -572,29 +572,36 @@
         lastRecord.Null();
     }
 
-    DiskLoc Extent::reuse(const char *nsname) {
-        return getDur().writing(this)->_reuse(nsname);
-    }
-    DiskLoc Extent::_reuse(const char *nsname) {
-        log(3) << "reset extent was:" << nsDiagnostic.toString() << " now:" << nsname << '\n';
+    DiskLoc Extent::reuse(const char *nsname, bool capped) {
+        return getDur().writing(this)->_reuse(nsname, capped);
+    }
+
+    void getEmptyLoc(const char *ns, const DiskLoc extentLoc, int extentLength, bool capped, /*out*/DiskLoc& emptyLoc, /*out*/int& delRecLength) { 
+        emptyLoc = extentLoc;
+        emptyLoc.inc( Extent::HeaderSize() );
+        delRecLength = extentLength - Extent::HeaderSize();
+        if( delRecLength >= 32*1024 && str::contains(ns, '$') && !capped ) { 
+            // probably an index. so skip forward to keep its records page aligned 
+            int& ofs = emptyLoc.GETOFS();
+            int newOfs = (ofs + 0xfff) & ~0xfff; 
+            delRecLength -= (newOfs-ofs);
+            dassert( delRecLength > 0 );
+            ofs = newOfs;
+        }
+    }
+
+    DiskLoc Extent::_reuse(const char *nsname, bool capped) {
+        LOG(3) << "reset extent was:" << nsDiagnostic.toString() << " now:" << nsname << '\n';
         massert( 10360 ,  "Extent::reset bad magic value", magic == 0x41424344 );
         nsDiagnostic = nsname;
         markEmpty();
 
-        DiskLoc emptyLoc = myLoc;
-        emptyLoc.inc( (int) (_extentData-(char*)this) );
-
-        int delRecLength = length - (_extentData - (char *) this);
-
-        if( length >= 32*1024 && str::contains(nsname, '$') ) { 
-            // probably an index. so skip forward to keep its records page aligned 
-            if( !nsdetails(nsname)->capped ) { 
-                emptyLoc.GETOFS() = 4096;
-                delRecLength = length - 4096;
-            }
-        }
-
-        DeletedRecord *empty = DataFileMgr::makeDeletedRecord(emptyLoc, delRecLength);//(DeletedRecord *) getRecord(emptyLoc);
+        DiskLoc emptyLoc;
+        int delRecLength;
+        getEmptyLoc(nsname, myLoc, length, capped, emptyLoc, delRecLength);
+
+        // todo: some dup code here and below in Extent::init
+        DeletedRecord *empty = DataFileMgr::makeDeletedRecord(emptyLoc, delRecLength);
         empty = getDur().writing(empty);
         empty->lengthWithHeaders = delRecLength;
         empty->extentOfs = myLoc.getOfs();
@@ -614,22 +621,12 @@
         firstRecord.Null();
         lastRecord.Null();
 
-        DiskLoc emptyLoc = myLoc;
-        emptyLoc.inc( (int) (_extentData-(char*)this) );
-        int l = _length - (_extentData - (char *) this);
-
-        if( _length >= 32*1024 && str::contains(nsname, '$') ) { 
-            // probably an index. so skip forward to keep its records page aligned 
-            if( !capped ) {
-                int& ofs = emptyLoc.GETOFS();
-                int newOfs = (ofs + 0xfff) & ~0xfff; 
-                l -= (newOfs-ofs);
-                ofs = newOfs;
-            }
-        }
-
-        DeletedRecord *empty = getDur().writing( DataFileMgr::makeDeletedRecord(emptyLoc, l) );
-        empty->lengthWithHeaders = l;
+        DiskLoc emptyLoc;
+        int delRecLength;
+        getEmptyLoc(nsname, myLoc, _length, capped, emptyLoc, delRecLength);
+
+        DeletedRecord *empty = getDur().writing( DataFileMgr::makeDeletedRecord(emptyLoc, delRecLength) );
+        empty->lengthWithHeaders = delRecLength;
         empty->extentOfs = myLoc.getOfs();
         return emptyLoc;
     }
@@ -1279,57 +1276,12 @@
         list<DiskLoc> dupsToDrop;
 
         /* build index --- */
-<<<<<<< HEAD
-        {
-            BtreeBuilder btBuilder(dupsAllowed, idx);
-            BSONObj keyLast;
-            auto_ptr<BSONObjExternalSorter::Iterator> i = sorter.iterator();
-            assert( pm == op->setMessage( "index: (2/3) btree bottom up" , phase1->nkeys , 10 ) );
-            while( i->more() ) {
-                RARELY killCurrentOp.checkForInterrupt();
-                BSONObjExternalSorter::Data d = i->next();
-
-                try {
-                    btBuilder.addKey(d.first, d.second);
-                }
-                catch( AssertionException& e ) {
-                    if ( dupsAllowed ) {
-                        // unknow exception??
-                        throw;
-                    }
-
-                    if( e.interrupted() )
-                        throw;
-
-                    if ( ! dropDups )
-                        throw;
-
-                    /* we could queue these on disk, but normally there are very few dups, so instead we
-                       keep in ram and have a limit.
-                    */
-                    // so we get error # script checking: uasserted(14046, "asdf");
-                    raiseError(14046, "dups were encountered and dropped");
-                    dupsToDrop.push_back(d.second);
-                    uassert( 10092 , "too may dups on index build with dropDups=true", dupsToDrop.size() < 1000000 );
-                }
-                pm.hit();
-            }
-            pm.finished();
-            op->setMessage( "index: (3/3) btree-middle" );
-            log(t.seconds() > 10 ? 0 : 1 ) << "\t done building bottom layer, going to commit" << endl;
-            btBuilder.commit();
-            if ( btBuilder.getn() != phase1->nkeys && ! dropDups ) {
-                warning() << "not all entries were added to the index, probably some keys were too large" << endl;
-            }
-        }
-=======
         if( idx.version() == 0 )
             buildBottomUpPhases2And3<V0>(dupsAllowed, idx, sorter, dropDups, dupsToDrop, op, phase1, pm, t);
         else if( idx.version() == 1 ) 
             buildBottomUpPhases2And3<V1>(dupsAllowed, idx, sorter, dropDups, dupsToDrop, op, phase1, pm, t);
         else
             assert(false);
->>>>>>> 17bc31c3
 
         log(1) << "\t fastBuildIndex dupsToDrop:" << dupsToDrop.size() << endl;
 
